--- conflicted
+++ resolved
@@ -14,13 +14,9 @@
 
 # Options
 option(BUILD_SHARED_LIBS "Build as a shared library" OFF)
-<<<<<<< HEAD
 option(ENTROPY_BUILD_TESTS "Build tests for EntropyCore" ON)
-=======
-option(ENTROPY_BUILD_TESTS "Build tests for EntropyCore" OFF)
 # Entropy does not depend on C++ RTTI. You may optionally disable RTTI for these targets if desired.
 option(ENTROPY_REQUIRE_NO_RTTI "Disable C++ RTTI for Entropy targets" OFF)
->>>>>>> 3fb190f9
 
 # Set C++20 standard with modules support
 set(CMAKE_CXX_STANDARD 20)
@@ -61,7 +57,6 @@
         src/Concurrency/NodeScheduler.cpp
         src/Core/EntropyObject.cpp
         src/Core/EntropyCAPI.cpp
-<<<<<<< HEAD
         src/VirtualFileSystem/VirtualFileSystem.cpp
         src/VirtualFileSystem/FileOperationHandle.cpp
         src/VirtualFileSystem/FileHandle.cpp
@@ -71,11 +66,9 @@
         src/VirtualFileSystem/WriteBatch.cpp
         src/VirtualFileSystem/FileWatch.cpp
         src/VirtualFileSystem/FileWatchManager.cpp
-=======
         src/Core/EntropyServiceRegistry.cpp
         src/Core/EntropyApplication.cpp
         src/Core/EntropyMain.cpp
->>>>>>> 3fb190f9
 )
 
 set(ENTROPY_CORE_HEADERS
@@ -191,7 +184,6 @@
 # Link core
 target_link_libraries(CInteropExample PRIVATE EntropyCore)
 
-<<<<<<< HEAD
 add_executable(VirtualFileSystemExample Examples/VirtualFileSystemExample.cpp)
 target_link_libraries(VirtualFileSystemExample PRIVATE EntropyCore)
 # Avoid Windows min/max macro pollution
@@ -220,7 +212,6 @@
 
 add_executable(VFS_Metadata Examples/VFS_Metadata.cpp)
 target_link_libraries(VFS_Metadata PRIVATE EntropyCore)
-=======
 # EntropyMain C ABI example
 add_executable(EntropyMainExample Examples/EntropyMainExample.c)
 # Ensure C++ linker is used (C target linking against C++ library)
@@ -231,7 +222,6 @@
 # C++ EntropyApplication/Delegate example
 add_executable(EntropyCppAppExample Examples/EntropyCppAppExample.cpp)
 target_link_libraries(EntropyCppAppExample PRIVATE EntropyCore)
->>>>>>> 3fb190f9
 
 # Link Tracy to examples if available
 if(ENTROPY_WITH_TRACY)
@@ -249,18 +239,13 @@
     target_compile_definitions(EntropyCore PUBLIC WIN32_LEAN_AND_MEAN NOMINMAX EntropyWindows)
     if(MSVC)
         target_compile_options(EntropyCore PRIVATE /W4)
-<<<<<<< HEAD
         # Use static runtime library to match vcpkg dependencies
-=======
-        # Use dynamic runtime library (/MD, /MDd) to match vcpkg defaults and avoid RTL mismatch
->>>>>>> 3fb190f9
         set_property(TARGET EntropyCore PROPERTY MSVC_RUNTIME_LIBRARY "MultiThreaded$<$<CONFIG:Debug>:Debug>DLL")
         set_property(TARGET WorkContractExample PROPERTY MSVC_RUNTIME_LIBRARY "MultiThreaded$<$<CONFIG:Debug>:Debug>DLL")
         set_property(TARGET WorkGraphYieldableExample PROPERTY MSVC_RUNTIME_LIBRARY "MultiThreaded$<$<CONFIG:Debug>:Debug>DLL")
         set_property(TARGET EntropyObjectExample PROPERTY MSVC_RUNTIME_LIBRARY "MultiThreaded$<$<CONFIG:Debug>:Debug>DLL")
         set_property(TARGET EntropyObjectHandleExample PROPERTY MSVC_RUNTIME_LIBRARY "MultiThreaded$<$<CONFIG:Debug>:Debug>DLL")
         set_property(TARGET CInteropExample PROPERTY MSVC_RUNTIME_LIBRARY "MultiThreaded$<$<CONFIG:Debug>:Debug>DLL")
-<<<<<<< HEAD
         set_property(TARGET VirtualFileSystemExample PROPERTY MSVC_RUNTIME_LIBRARY "MultiThreaded$<$<CONFIG:Debug>:Debug>DLL")
         set_property(TARGET VirtualFileStreamingExample PROPERTY MSVC_RUNTIME_LIBRARY "MultiThreaded$<$<CONFIG:Debug>:Debug>DLL")
         # PR3 examples
@@ -269,7 +254,6 @@
         set_property(TARGET VFS_Streams PROPERTY MSVC_RUNTIME_LIBRARY "MultiThreaded$<$<CONFIG:Debug>:Debug>DLL")
         set_property(TARGET VFS_CopyMove PROPERTY MSVC_RUNTIME_LIBRARY "MultiThreaded$<$<CONFIG:Debug>:Debug>DLL")
         set_property(TARGET VFS_Metadata PROPERTY MSVC_RUNTIME_LIBRARY "MultiThreaded$<$<CONFIG:Debug>:Debug>DLL")
-=======
         set_property(TARGET EntropyMainExample PROPERTY MSVC_RUNTIME_LIBRARY "MultiThreaded$<$<CONFIG:Debug>:Debug>DLL")
         set_property(TARGET EntropyCppAppExample PROPERTY MSVC_RUNTIME_LIBRARY "MultiThreaded$<$<CONFIG:Debug>:Debug>DLL")
         # Optionally disable RTTI if requested
@@ -281,7 +265,6 @@
                 endif()
             endforeach()
         endif()
->>>>>>> 3fb190f9
     endif()
 else()
     # Settings for non-Windows platforms (macOS, Linux)
